--- conflicted
+++ resolved
@@ -29,10 +29,6 @@
 _boolparse(x::Bool) = x
 _boolparse(x::String) = parse(Bool, x)
 
-<<<<<<< HEAD
-#const IS_2LM = false
-=======
->>>>>>> edec7406
 const IS_2LM = false
 
 # If we're not in DEBUG mode, the @check macro will become a nop.
