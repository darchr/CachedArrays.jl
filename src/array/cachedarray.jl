--- conflicted
+++ resolved
@@ -80,24 +80,12 @@
 
 function Base.getindex(A::CachedArray{<:Any,<:Any,S}, i::Int) where {S <: Readable}
     @boundscheck checkbounds(A, i)
-<<<<<<< HEAD
     return LoadStore.unsafe_custom_load(pointer(A), i)
-    #return VectorizationBase.vload(VectorizationBase.stridedpointer(A), (i,))
-    #return unsafe_load(pointer(A, i))
-=======
-    return Base.unsafe_load(pointer(A), i)
->>>>>>> edec7406
 end
 
 function Base.setindex!(A::CachedArray{<:Any,<:Any,S}, v, i::Int) where {S <: Writable}
     @boundscheck checkbounds(A, i)
-<<<<<<< HEAD
     return LoadStore.unsafe_custom_store!(pointer(A), v, i)
-    # return VectorizationBase.vstore!(VectorizationBase.stridedpointer(A), v, (i,))
-    #return unsafe_store!(pointer(A, i), v)
-=======
-    return Base.unsafe_store!(pointer(A), v, i)
->>>>>>> edec7406
 end
 
 Base.IndexStyle(::Type{<:CachedArray}) = Base.IndexLinear()
